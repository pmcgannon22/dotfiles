--- conflicted
+++ resolved
@@ -3,23 +3,16 @@
 # [include]
 #	 path = "C:/Users/patmcg/OneDrive - Microsoft/configs/.gitconfig"
 #
-<<<<<<< HEAD
 # Make sure to add the right user
 # [user]
 #   name = <name>
 #   email = <email>
-=======
-# [user]
-#	name = <name>
-#	email = <email>
->>>>>>> fb03008e
 [push]
     default = simple
 
 [alias]
     la = "!git config -l | grep alias | cut -c 7-"
     aliases = "!git config -l | grep alias | cut -c 7-"
-<<<<<<< HEAD
     
     ac = !git add -A && git commit -m
     
@@ -27,26 +20,13 @@
     
     psu = !CURRENT=$(git current) && git push --set-upstream origin $CURRENT
     
-=======
-	
-	ac = !git add -A && git commit -m
-	
-	current = rev-parse --abbrev-ref HEAD
-	
-	psu = !CURRENT=$(git current) && git push --set-upstream origin $CURRENT
-	
->>>>>>> fb03008e
     cup = stash save --keep-index --include-untracked
     st = status
     ci = commit
     br = branch
     bra = branch -vv -a
     co = checkout
-<<<<<<< HEAD
     cob = checkout -b
-=======
-	cob = checkout -b
->>>>>>> fb03008e
     d = diff
     ds = diff --stat
     dc = diff --cached
@@ -60,7 +40,6 @@
     prune-all = !git branch -vv | grep 'origin/.*: gone]' | awk '{print $1}' | xargs git branch -D
     oldbranches = !git branch -vv | grep 'origin/.*: gone]' | awk '{print $1}'
     delete-remote = push origin --delete
-<<<<<<< HEAD
     undo-last-commit = "!f() { \
         git reset --hard $1; \
           }; f"
@@ -82,25 +61,11 @@
     
     # takes in EXISTING <branch-name> <new-directory>
     wt-add = gt worktree add
-=======
-	undo-last-commit = "!f() { \
-        git reset --hard $1; \
-      	}; f"
-	rsh = !git undo-last-commit
-	
-	undo-last-and-keep = "!f() { \
-        git reset --soft HEAD~$1; \
-      	}; f"
-	rss = !git undo-last-and-keep
-    recents = branch --sort=-committerdate
->>>>>>> fb03008e
 [credential]
     helper = manager-core
 [help]
     autocorrect = 1
 [core]
-<<<<<<< HEAD
-# update here
     editor = C:/Users/patmcg/npp.sh
     ignorecase = false
 [winUpdater]
@@ -110,14 +75,3 @@
     smudge = git-lfs smudge -- %f
     process = git-lfs filter-process
     required = true
-=======
-	editor = C:/Users/patmcg/npp.sh
-	ignorecase = false
-[winUpdater]
-	recentlySeenVersion = 2.26.2.windows.1
-	[filter "lfs"]
-	clean = git-lfs clean -- %f
-	smudge = git-lfs smudge -- %f
-	process = git-lfs filter-process
-	required = true
->>>>>>> fb03008e
